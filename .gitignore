/venv/
/.idea/
*.pyc
*/migrations/
*.sqlite3
db.sqlite3
<<<<<<< HEAD
logs
=======
logs
build
>>>>>>> df2b5c12
<|MERGE_RESOLUTION|>--- conflicted
+++ resolved
@@ -4,9 +4,5 @@
 */migrations/
 *.sqlite3
 db.sqlite3
-<<<<<<< HEAD
 logs
-=======
-logs
-build
->>>>>>> df2b5c12
+build