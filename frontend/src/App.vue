--- conflicted
+++ resolved
@@ -1,74 +1,4 @@
 <template>
-<<<<<<< HEAD
-  <a-config-provider :theme="theme">
-    <div class="app-container">
-      <!-- 侧边栏菜单 -->
-      <LeftSidebarMenu
-        :isVisible="isMenuVisible"
-        @close="isMenuVisible = false"
-      />
-
-      <!-- 主内容区域 -->
-      <div class="main-content">
-        <router-view />
-      </div>
-
-      <!-- 右侧边栏菜单 -->
-      <RightSidebarMenu
-        :isVisible="isRequestToolVisible"
-        @close="isRequestToolVisible = false"
-      />
-
-      <!-- 左侧工具箱按钮区域 -->
-      <div class="left-tool-container" @click.stop>
-        <a-button
-          v-if="isAuthenticated"
-          @click.stop="toggleMenu"
-          class="tool-button"
-          :class="{ 'active-tool': isMenuVisible }"
-          type="default"
-          size="large"
-        >
-          <template #icon>
-            <i class="ri-lock-unlock-line"></i>
-          </template>
-          加密解密工具箱
-        </a-button>
-      </div>
-
-      <!-- 右侧工具箱按钮区域 -->
-      <div class="right-tool-container" @click.stop>
-        <a-button
-          v-if="isAuthenticated"
-          @click.stop="toggleRequestTools"
-          class="tool-button"
-          :class="{ 'active-tool': isRequestToolVisible }"
-          type="default"
-          size="large"
-        >
-          <template #icon>
-            <i class="ri-global-line"></i>
-          </template>
-          网络请求工具箱
-        </a-button>
-      </div>
-
-      <!-- 全屏遮罩层 -->
-      <div
-        v-if="isMenuVisible || isRequestToolVisible"
-        class="overlay"
-        @click.stop="closeAllTools"
-      ></div>
-    </div>
-  </a-config-provider>
-</template>
-
-<script>
-import LeftSidebarMenu from "./components/LeftSidebarMenu.vue";
-import RightSidebarMenu from "./components/RightSidebarMenu.vue";
-import { ref, computed, inject } from "vue";
-import { useStore } from "vuex";
-=======
   <div class="app-container">
     <!-- 登录页面 -->
     <div v-if="!isAuthenticated">
@@ -187,7 +117,6 @@
   MenuFoldOutlined,
   DownOutlined
 } from '@ant-design/icons-vue'
->>>>>>> 2b2115e9
 
 export default {
   name: 'App',
@@ -200,24 +129,6 @@
     DownOutlined
   },
   setup() {
-<<<<<<< HEAD
-    const store = useStore();
-    const theme = inject('antdTheme');
-    const isAuthenticated = computed(() => store.state.isAuthenticated);
-    const isMenuVisible = ref(false);
-    const isRequestToolVisible = ref(false);
-
-    // 关闭所有工具箱
-    const closeAllTools = () => {
-      isMenuVisible.value = false;
-      isRequestToolVisible.value = false;
-    };
-
-    const toggleMenu = (event) => {
-      // 停止事件传播
-      if (event) {
-        event.stopPropagation();
-=======
     const router = useRouter()
     const route = useRoute()
     const store = useStore()
@@ -234,7 +145,6 @@
         selectedKeys.value = ['user-management']
       } else if (newPath === '/settings') {
         selectedKeys.value = ['settings']
->>>>>>> 2b2115e9
       }
     }, { immediate: true })
 
@@ -315,12 +225,8 @@
     })
 
     return {
-<<<<<<< HEAD
-      theme,
-=======
       collapsed,
       selectedKeys,
->>>>>>> 2b2115e9
       isAuthenticated,
       currentUser,
       handleMenuClick,
@@ -333,79 +239,6 @@
 <style scoped>
 .app-container {
   min-height: 100vh;
-<<<<<<< HEAD
-  overflow-x: hidden;
-}
-
-.main-content {
-  transition: all 0.3s ease;
-}
-
-.left-tool-container,
-.right-tool-container {
-  position: fixed;
-  z-index: 2000;
-}
-
-.left-tool-container {
-  left: 20px;
-  top: 50%;
-  transform: translateY(-50%);
-}
-
-.right-tool-container {
-  right: 20px;
-  top: 50%;
-  transform: translateY(-50%);
-}
-
-/* 工具按钮样式 */
-.tool-button {
-  background: rgba(30, 41, 59, 0.8) !important;
-  backdrop-filter: blur(12px);
-  border: 1px solid rgba(51, 65, 85, 0.3) !important;
-  color: #e2e8f0 !important;
-  min-width: 180px;
-  border-radius: 16px !important;
-  box-shadow: 0 4px 12px rgba(0, 0, 0, 0.15);
-  transition: all 0.3s ease;
-}
-
-.tool-button:hover {
-  background: rgba(51, 65, 85, 0.8) !important;
-  border-color: rgba(34, 211, 238, 0.4) !important;
-  color: #22d3ee !important;
-  transform: translateY(-2px);
-  box-shadow: 0 8px 20px rgba(0, 0, 0, 0.2);
-}
-
-.tool-button.active-tool {
-  background: rgba(51, 65, 85, 0.9) !important;
-  border-color: rgba(34, 211, 238, 0.6) !important;
-  color: #22d3ee !important;
-  box-shadow: 0 0 15px rgba(34, 211, 238, 0.2);
-}
-
-.tool-button:active {
-  transform: scale(0.98);
-}
-
-.overlay {
-  position: fixed;
-  top: 0;
-  left: 0;
-  right: 0;
-  bottom: 0;
-  z-index: 999;
-  backdrop-filter: blur(2px);
-}
-
-/* 工具按钮图标样式 */
-.tool-button i {
-  margin-right: 8px;
-  font-size: 16px;
-  transition: color 0.3s ease;
-=======
   height: 100vh;
   overflow: hidden;
   position: relative;
@@ -488,6 +321,5 @@
 :deep(.ant-layout-sider .ant-layout-sider-trigger) {
   transition: none !important;
   will-change: auto;
->>>>>>> 2b2115e9
 }
 </style>