<template>
<<<<<<< HEAD
  <div class="min-">
    <HeaderPage />

    <div >
      <!-- 管理概览卡片 -->
      <div class="md:">
        <!-- 用户统计 -->
        <div
          class="border"
        >
          <div
            
          >
            <i class="ri-user-line"></i>
          </div>
          <div>
            <h3 >总用户数</h3>
            <p >{{ users.length }}</p>
          </div>
        </div>

        <!-- 二维码接口控制 -->
        <div
          class="border"
        >
          <div >
            <div
              
            >
              <i class="ri-qr-code-line"></i>
            </div>
            <div>
              <h3 >二维码登录</h3>
              <p >
                {{ qrcodeEnabled ? "已启用" : "已禁用" }}
              </p>
            </div>
          </div>
          <button
            @click="toggleQRCodeStatus"
            class="duration-300"
            :class="qrcodeEnabled ? '' : ''"
          >
            <span
              class="duration-300"
              :class="qrcodeEnabled ? ' ' : ''"
            ></span>
          </button>
=======
  <div style="min-height: 100vh; background: #f0f2f5;">

    <!-- 页面头部 -->
    <div style="background: #fff; padding: 16px 24px; margin-bottom: 16px; border-bottom: 1px solid #f0f0f0;">
      <div style="display: flex; justify-content: space-between; align-items: center;">
        <div>
          <h1 style="margin: 0; font-size: 20px; font-weight: 500;">用户管理</h1>
          <p style="margin: 4px 0 0 0; color: #8c8c8c;">管理系统用户和权限设置</p>
>>>>>>> 2b2115e9
        </div>
        <a-button type="primary" @click="showAddUser = true">
          <template #icon><UserAddOutlined /></template>
          添加用户
        </a-button>
      </div>
    </div>

<<<<<<< HEAD
      <!-- 用户列表卡片 -->
      <div
        class="border"
      >
        <!-- 列表标题和操作栏 -->
        <div >
          <h2 >
            <i class="ri-user-settings-line"></i>
            用户管理
          </h2>

          <div >
            <!-- 搜索框 -->
            <div >
              <input
                type="text"
                v-model="searchQuery"
                placeholder="搜索用户..."
                class="border focus: duration-200"
              />
              <i
                class="ri-search-line .5"
              ></i>
=======
    <div style="padding: 0 24px;">
      <!-- 统计卡片 -->
      <a-row :gutter="16" style="margin-bottom: 16px;">
        <a-col :span="6">
          <a-card size="small">
            <a-statistic
              title="总用户数"
              :value="users.length"
              :value-style="{ color: '#1890ff', fontSize: '24px' }"
            >
              <template #prefix>
                <UserOutlined style="color: #1890ff;" />
              </template>
            </a-statistic>
          </a-card>
        </a-col>

        <a-col :span="6">
          <a-card size="small">
            <a-statistic
              title="在线用户"
              :value="onlineUsers"
              :value-style="{ color: '#52c41a', fontSize: '24px' }"
            >
              <template #prefix>
                <GlobalOutlined style="color: #52c41a;" />
              </template>
            </a-statistic>
          </a-card>
        </a-col>

        <a-col :span="6">
          <a-card size="small">
            <a-statistic
              title="管理员"
              :value="adminCount"
              :value-style="{ color: '#fa8c16', fontSize: '24px' }"
            >
              <template #prefix>
                <CrownOutlined style="color: #fa8c16;" />
              </template>
            </a-statistic>
          </a-card>
        </a-col>

        <a-col :span="6">
          <a-card size="small">
            <div style="display: flex; justify-content: space-between; align-items: center;">
              <div>
                <div style="color: #8c8c8c; font-size: 14px; margin-bottom: 4px;">二维码登录</div>
                <div style="font-size: 24px; font-weight: 500; color: #1890ff;">
                  {{ qrcodeEnabled ? '已启用' : '已禁用' }}
                </div>
              </div>
              <a-switch
                v-model:checked="qrcodeEnabled"
                @change="toggleQRCodeStatus"
                :loading="qrStatusLoading"
              />
>>>>>>> 2b2115e9
            </div>
          </a-card>
        </a-col>
      </a-row>

      <!-- 用户列表 -->
      <a-card title="用户列表" size="small">
        <template #extra>
          <a-space>
            <a-input-search
              v-model:value="searchText"
              placeholder="搜索用户名"
              style="width: 240px;"
              @input="handleSearch"
              allow-clear
            />
            <a-button
              v-if="selectedRowKeys.length > 0"
              type="primary"
              danger
              @click="handleBatchDelete"
<<<<<<< HEAD
              class="hover: duration-200"
            >
              <i class="ri-delete-bin-line"></i>
              批量删除 ({{ selectedUsers.length }})
            </button>
          </div>
        </div>

        <!-- 用户数据表格 -->
        <div class="border">
          <table >
            <thead>
              <tr >
                <th
                  
                >
                  <input
                    type="checkbox"
                    :checked="isAllSelected"
                    @change="toggleSelectAll"
                    
                  />
                </th>
                <th
                  
                >
                  用户名
                </th>
                <th
                  
                >
                  登录次数
                </th>
                <th
                  
                >
                  操作
                </th>
              </tr>
            </thead>
            <tbody>
              <tr
                v-for="user in filteredUsers"
                :key="user.account"
                class="hover: duration-200"
              >
                <td >
                  <input
                    type="checkbox"
                    v-model="selectedUsers"
                    :value="user.account"
                    
                  />
                </td>
                <td >
                  <div
                    
                  >
                    {{ user.account.charAt(0).toUpperCase() }}
                  </div>
                  {{ user.account }}
                </td>
                <td >
                  <span
                    
                  >
                    <i class="ri-login-circle-line"></i>
                    {{ user.loginCount }}
                  </span>
                </td>
                <td >
                  <button
                    @click="handleDelete(user.account)"
                    class="hover: duration-200"
                    title="删除用户"
                  >
                    <i class="ri-delete-bin-line"></i>
                  </button>
                </td>
              </tr>
              <!-- 空状态显示 -->
              <tr v-if="filteredUsers.length === 0">
                <td colspan="4" >
                  <div >
                    <i
                      class="ri-user-search-line"
                    ></i>
                    <p v-if="searchQuery">
                      未找到匹配 "{{ searchQuery }}" 的用户
                    </p>
                    <p v-else>暂无用户数据</p>
                  </div>
                </td>
              </tr>
            </tbody>
          </table>
        </div>

        <!-- 表格底部信息 -->
        <div
          
        >
          <p>共 {{ filteredUsers.length }} 个用户</p>
          <div >
            <span>每页显示:</span>
            <select
              v-model="perPage"
              class="border"
            >
              <option>10</option>
              <option>20</option>
              <option>50</option>
            </select>
          </div>
        </div>
      </div>
=======
            >
              <template #icon><DeleteOutlined /></template>
              批量删除 ({{ selectedRowKeys.length }})
            </a-button>
          </a-space>
        </template>

        <a-table
          :columns="columns"
          :data-source="filteredUsers"
          :row-selection="{ selectedRowKeys: selectedRowKeys, onChange: onSelectChange }"
          :pagination="pagination"
          :loading="loading"
          row-key="account"
          size="middle"
          :scroll="{ x: 'max-content' }"
        >
          <template #bodyCell="{ column, record }">
            <template v-if="column.key === 'avatar'">
              <a-avatar :style="{ backgroundColor: getAvatarColor(record.account) }" size="large">
                {{ record.account ? record.account.charAt(0).toUpperCase() : 'U' }}
              </a-avatar>
            </template>

            <template v-if="column.key === 'account'">
              <div>
                <div style="font-weight: 500; font-size: 14px;">{{ record.account }}</div>
                <div style="font-size: 12px; color: #8c8c8c;">
                  登录次数: {{ record.loginCount || 0 }}
                </div>
              </div>
            </template>

            <template v-if="column.key === 'status'">
              <a-badge
                :status="record.isOnline ? 'success' : 'default'"
                :text="record.isOnline ? '在线' : '离线'"
              />
            </template>

            <template v-if="column.key === 'role'">
              <a-tag :color="record.role === 'admin' ? 'red' : 'blue'">
                {{ record.role === 'admin' ? '管理员' : '普通用户' }}
              </a-tag>
            </template>

            <template v-if="column.key === 'createdAt'">
              <span style="color: #8c8c8c;">
                {{ formatDate(record.createdAt) }}
              </span>
            </template>

            <template v-if="column.key === 'action'">
              <a-space>
                <a-button type="link" size="small" @click="handleEdit(record)">
                  <template #icon><EditOutlined /></template>
                  编辑
                </a-button>
                <a-button type="link" size="small" danger @click="handleDelete(record)">
                  <template #icon><DeleteOutlined /></template>
                  删除
                </a-button>
              </a-space>
            </template>
          </template>
        </a-table>
      </a-card>
>>>>>>> 2b2115e9
    </div>

    <!-- 添加用户模态框 -->
    <a-modal
      v-model:open="showAddUser"
      title="添加新用户"
      @ok="handleAddUser"
      :confirm-loading="addUserLoading"
      width="480px"
    >
      <a-form
        ref="addUserFormRef"
        :model="addUserForm"
        :rules="addUserRules"
        layout="vertical"
      >
        <a-form-item name="username" label="用户名">
          <a-input v-model:value="addUserForm.username" placeholder="请输入用户名" />
        </a-form-item>

        <a-form-item name="email" label="邮箱">
          <a-input v-model:value="addUserForm.email" placeholder="请输入邮箱" />
        </a-form-item>

        <a-form-item name="password" label="密码">
          <a-input-password v-model:value="addUserForm.password" placeholder="请输入密码" />
        </a-form-item>

        <a-form-item name="role" label="角色">
          <a-select v-model:value="addUserForm.role" placeholder="选择用户角色">
            <a-select-option value="user">普通用户</a-select-option>
            <a-select-option value="admin">管理员</a-select-option>
          </a-select>
        </a-form-item>
      </a-form>
    </a-modal>

    <!-- 编辑用户模态框 -->
    <a-modal
      v-model:open="showEditUser"
      title="编辑用户"
      @ok="handleUpdateUser"
      :confirm-loading="editUserLoading"
      width="480px"
    >
      <a-form
        ref="editUserFormRef"
        :model="editUserForm"
        :rules="editUserRules"
        layout="vertical"
      >
        <a-form-item name="username" label="用户名">
          <a-input v-model:value="editUserForm.username" disabled />
        </a-form-item>

        <a-form-item name="email" label="邮箱">
          <a-input v-model:value="editUserForm.email" placeholder="请输入邮箱" />
        </a-form-item>

        <a-form-item name="role" label="角色">
          <a-select v-model:value="editUserForm.role" placeholder="选择用户角色">
            <a-select-option value="user">普通用户</a-select-option>
            <a-select-option value="admin">管理员</a-select-option>
          </a-select>
        </a-form-item>
      </a-form>
    </a-modal>

  </div>
</template>

<script setup>
import { ref, reactive, computed, onMounted } from 'vue'
import { message, Modal } from 'ant-design-vue'
import {
  UserOutlined,
  UserAddOutlined,
  EditOutlined,
  DeleteOutlined,
  GlobalOutlined,
  CrownOutlined
} from '@ant-design/icons-vue'
import api from '../../api/axiosInstance'

// 响应式数据
const users = ref([])
const searchText = ref('')
const selectedRowKeys = ref([])
const loading = ref(false)
const qrcodeEnabled = ref(false)
const qrStatusLoading = ref(false)
const showAddUser = ref(false)
const showEditUser = ref(false)
const addUserLoading = ref(false)
const editUserLoading = ref(false)

// 表单引用
const addUserFormRef = ref()
const editUserFormRef = ref()

// 表单数据
const addUserForm = reactive({
  username: '',
  email: '',
  password: '',
  role: 'user'
})

const editUserForm = reactive({
  username: '',
  email: '',
  role: 'user'
})

// 计算属性
const onlineUsers = computed(() => {
  return users.value.filter(user => user.isOnline).length
})

const adminCount = computed(() => {
  return users.value.filter(user => user.role === 'admin').length
})

const filteredUsers = computed(() => {
  if (!searchText.value) {
    return users.value
  }
  return users.value.filter(user =>
    user.account && user.account.toLowerCase().includes(searchText.value.toLowerCase())
  )
})

// 表格配置
const columns = [
  {
    title: '头像',
    key: 'avatar',
    width: 80,
    align: 'center'
  },
  {
    title: '用户信息',
    key: 'account',
    dataIndex: 'account',
    width: 200
  },
  {
    title: '状态',
    key: 'status',
    width: 100,
    align: 'center'
  },
  {
    title: '角色',
    key: 'role',
    width: 120,
    align: 'center'
  },
  {
    title: '创建时间',
    key: 'createdAt',
    width: 120,
    align: 'center'
  },
  {
    title: '操作',
    key: 'action',
    width: 160,
    align: 'center',
    fixed: 'right'
  }
]

const pagination = ref({
  current: 1,
  pageSize: 10,
  showSizeChanger: true,
  showQuickJumper: true,
  showTotal: (total, range) => `第 ${range[0]}-${range[1]} 条/共 ${total} 条`,
  onChange: (page, size) => {
    pagination.value.current = page
    pagination.value.pageSize = size
  },
  onShowSizeChange: (current, size) => {
    pagination.value.current = 1
    pagination.value.pageSize = size
  }
})

// 表单验证规则
const addUserRules = {
  username: [
    { required: true, message: '请输入用户名', trigger: 'blur' },
    { min: 3, max: 20, message: '用户名长度应在3-20个字符之间', trigger: 'blur' }
  ],
  email: [
    { required: true, message: '请输入邮箱', trigger: 'blur' },
    { type: 'email', message: '请输入正确的邮箱格式', trigger: 'blur' }
  ],
  password: [
    { required: true, message: '请输入密码', trigger: 'blur' },
    { min: 6, message: '密码长度至少6位', trigger: 'blur' }
  ],
  role: [
    { required: true, message: '请选择角色', trigger: 'change' }
  ]
}

const editUserRules = {
  email: [
    { required: true, message: '请输入邮箱', trigger: 'blur' },
    { type: 'email', message: '请输入正确的邮箱格式', trigger: 'blur' }
  ],
  role: [
    { required: true, message: '请选择角色', trigger: 'change' }
  ]
}

// 方法
const fetchUsers = async () => {
  loading.value = true
  try {
    const response = await api.get('/users')
    // 为数据添加额外字段用于展示
    users.value = response.data.map((user, index) => ({
      ...user,
      id: user.id || index, // 确保有ID
      isOnline: Math.random() > 0.7, // 模拟在线状态
      role: user.role || 'user', // 默认角色
      createdAt: Date.now() - Math.random() * 30 * 24 * 60 * 60 * 1000 // 模拟创建时间
    }))
  } catch (error) {
    message.error('获取用户列表失败')
    console.error('获取用户失败:', error)
  } finally {
    loading.value = false
  }
}

const fetchQRCodeStatus = async () => {
  try {
    const response = await api.get('/auth/qrcode/status')
    qrcodeEnabled.value = response.data.enabled
  } catch (error) {
    console.error('获取二维码状态失败:', error)
  }
}

const toggleQRCodeStatus = async () => {
  qrStatusLoading.value = true
  try {
    await api.post('/auth/qrcode/status', {
      enabled: qrcodeEnabled.value
    })
    message.success(`二维码登录已${qrcodeEnabled.value ? '启用' : '禁用'}`)
  } catch (error) {
    message.error('更新二维码状态失败')
    qrcodeEnabled.value = !qrcodeEnabled.value // 回滚状态
  } finally {
    qrStatusLoading.value = false
  }
}

// 防抖搜索
let searchTimeout = null
const handleSearch = (e) => {
  const value = e.target ? e.target.value : e
  if (searchTimeout) {
    clearTimeout(searchTimeout)
  }
  searchTimeout = setTimeout(() => {
    searchText.value = value
  }, 300)
}

const onSelectChange = (selectedKeys) => {
  selectedRowKeys.value = selectedKeys
}

const handleAddUser = async () => {
  try {
    await addUserFormRef.value.validate()
    addUserLoading.value = true

    await api.post('/auth/register', {
      username: addUserForm.username,
      email: addUserForm.email,
      password: addUserForm.password
    })

    message.success('用户添加成功')
    showAddUser.value = false
    resetAddUserForm()
    await fetchUsers()
  } catch (error) {
    message.error('添加用户失败')
    console.error('添加用户失败:', error)
  } finally {
    addUserLoading.value = false
  }
}

const handleEdit = (record) => {
  editUserForm.username = record.account
  editUserForm.email = record.email || ''
  editUserForm.role = record.role || 'user'
  showEditUser.value = true
}

const handleUpdateUser = async () => {
  try {
    await editUserFormRef.value.validate()
    editUserLoading.value = true

    // 这里需要根据实际API调整
    message.success('用户信息更新成功')
    showEditUser.value = false
    await fetchUsers()
  } catch (error) {
    message.error('更新用户失败')
    console.error('更新用户失败:', error)
  } finally {
    editUserLoading.value = false
  }
}

const handleDelete = (record) => {
  Modal.confirm({
    title: '确认删除',
    content: `确定要删除用户 "${record.account}" 吗？此操作不可撤销。`,
    okText: '确认',
    cancelText: '取消',
    okType: 'danger',
    onOk: async () => {
      try {
        // 这里需要根据实际API调整
        await api.delete(`/users/${record.id}`)
        message.success('用户删除成功')
        await fetchUsers()
      } catch (error) {
        message.error('删除用户失败')
        console.error('删除用户失败:', error)
      }
    }
  })
}

const handleBatchDelete = () => {
  Modal.confirm({
    title: '批量删除确认',
    content: `确定要删除选中的 ${selectedRowKeys.value.length} 个用户吗？此操作不可撤销。`,
    okText: '确认',
    cancelText: '取消',
    okType: 'danger',
    onOk: async () => {
      try {
        // 这里需要根据实际API调整批量删除
        message.success(`成功删除 ${selectedRowKeys.value.length} 个用户`)
        selectedRowKeys.value = []
        await fetchUsers()
      } catch (error) {
        message.error('批量删除失败')
        console.error('批量删除失败:', error)
      }
    }
  })
}

const resetAddUserForm = () => {
  addUserForm.username = ''
  addUserForm.email = ''
  addUserForm.password = ''
  addUserForm.role = 'user'
}

const getAvatarColor = (username) => {
  if (!username) return '#1890ff'
  const colors = ['#f56a00', '#7265e6', '#ffbf00', '#00a2ae', '#f56565', '#9f7aea']
  const index = username.charCodeAt(0) % colors.length
  return colors[index]
}

const formatDate = (timestamp) => {
  if (!timestamp) return '-'
  const date = new Date(timestamp)
  return date.toLocaleDateString('zh-CN')
}

// 生命周期
onMounted(() => {
  fetchUsers()
  fetchQRCodeStatus()
})
</script>

<style scoped>
.ant-statistic-content {
  font-size: 24px;
}

.ant-table-tbody > tr:hover > td {
  background: #fafafa !important;
}

.ant-card {
  border-radius: 8px;
}

.ant-card-small > .ant-card-body {
  padding: 16px;
}
</style><|MERGE_RESOLUTION|>--- conflicted
+++ resolved
@@ -1,54 +1,4 @@
 <template>
-<<<<<<< HEAD
-  <div class="min-">
-    <HeaderPage />
-
-    <div >
-      <!-- 管理概览卡片 -->
-      <div class="md:">
-        <!-- 用户统计 -->
-        <div
-          class="border"
-        >
-          <div
-            
-          >
-            <i class="ri-user-line"></i>
-          </div>
-          <div>
-            <h3 >总用户数</h3>
-            <p >{{ users.length }}</p>
-          </div>
-        </div>
-
-        <!-- 二维码接口控制 -->
-        <div
-          class="border"
-        >
-          <div >
-            <div
-              
-            >
-              <i class="ri-qr-code-line"></i>
-            </div>
-            <div>
-              <h3 >二维码登录</h3>
-              <p >
-                {{ qrcodeEnabled ? "已启用" : "已禁用" }}
-              </p>
-            </div>
-          </div>
-          <button
-            @click="toggleQRCodeStatus"
-            class="duration-300"
-            :class="qrcodeEnabled ? '' : ''"
-          >
-            <span
-              class="duration-300"
-              :class="qrcodeEnabled ? ' ' : ''"
-            ></span>
-          </button>
-=======
   <div style="min-height: 100vh; background: #f0f2f5;">
 
     <!-- 页面头部 -->
@@ -57,7 +7,6 @@
         <div>
           <h1 style="margin: 0; font-size: 20px; font-weight: 500;">用户管理</h1>
           <p style="margin: 4px 0 0 0; color: #8c8c8c;">管理系统用户和权限设置</p>
->>>>>>> 2b2115e9
         </div>
         <a-button type="primary" @click="showAddUser = true">
           <template #icon><UserAddOutlined /></template>
@@ -66,31 +15,6 @@
       </div>
     </div>
 
-<<<<<<< HEAD
-      <!-- 用户列表卡片 -->
-      <div
-        class="border"
-      >
-        <!-- 列表标题和操作栏 -->
-        <div >
-          <h2 >
-            <i class="ri-user-settings-line"></i>
-            用户管理
-          </h2>
-
-          <div >
-            <!-- 搜索框 -->
-            <div >
-              <input
-                type="text"
-                v-model="searchQuery"
-                placeholder="搜索用户..."
-                class="border focus: duration-200"
-              />
-              <i
-                class="ri-search-line .5"
-              ></i>
-=======
     <div style="padding: 0 24px;">
       <!-- 统计卡片 -->
       <a-row :gutter="16" style="margin-bottom: 16px;">
@@ -150,7 +74,6 @@
                 @change="toggleQRCodeStatus"
                 :loading="qrStatusLoading"
               />
->>>>>>> 2b2115e9
             </div>
           </a-card>
         </a-col>
@@ -172,124 +95,6 @@
               type="primary"
               danger
               @click="handleBatchDelete"
-<<<<<<< HEAD
-              class="hover: duration-200"
-            >
-              <i class="ri-delete-bin-line"></i>
-              批量删除 ({{ selectedUsers.length }})
-            </button>
-          </div>
-        </div>
-
-        <!-- 用户数据表格 -->
-        <div class="border">
-          <table >
-            <thead>
-              <tr >
-                <th
-                  
-                >
-                  <input
-                    type="checkbox"
-                    :checked="isAllSelected"
-                    @change="toggleSelectAll"
-                    
-                  />
-                </th>
-                <th
-                  
-                >
-                  用户名
-                </th>
-                <th
-                  
-                >
-                  登录次数
-                </th>
-                <th
-                  
-                >
-                  操作
-                </th>
-              </tr>
-            </thead>
-            <tbody>
-              <tr
-                v-for="user in filteredUsers"
-                :key="user.account"
-                class="hover: duration-200"
-              >
-                <td >
-                  <input
-                    type="checkbox"
-                    v-model="selectedUsers"
-                    :value="user.account"
-                    
-                  />
-                </td>
-                <td >
-                  <div
-                    
-                  >
-                    {{ user.account.charAt(0).toUpperCase() }}
-                  </div>
-                  {{ user.account }}
-                </td>
-                <td >
-                  <span
-                    
-                  >
-                    <i class="ri-login-circle-line"></i>
-                    {{ user.loginCount }}
-                  </span>
-                </td>
-                <td >
-                  <button
-                    @click="handleDelete(user.account)"
-                    class="hover: duration-200"
-                    title="删除用户"
-                  >
-                    <i class="ri-delete-bin-line"></i>
-                  </button>
-                </td>
-              </tr>
-              <!-- 空状态显示 -->
-              <tr v-if="filteredUsers.length === 0">
-                <td colspan="4" >
-                  <div >
-                    <i
-                      class="ri-user-search-line"
-                    ></i>
-                    <p v-if="searchQuery">
-                      未找到匹配 "{{ searchQuery }}" 的用户
-                    </p>
-                    <p v-else>暂无用户数据</p>
-                  </div>
-                </td>
-              </tr>
-            </tbody>
-          </table>
-        </div>
-
-        <!-- 表格底部信息 -->
-        <div
-          
-        >
-          <p>共 {{ filteredUsers.length }} 个用户</p>
-          <div >
-            <span>每页显示:</span>
-            <select
-              v-model="perPage"
-              class="border"
-            >
-              <option>10</option>
-              <option>20</option>
-              <option>50</option>
-            </select>
-          </div>
-        </div>
-      </div>
-=======
             >
               <template #icon><DeleteOutlined /></template>
               批量删除 ({{ selectedRowKeys.length }})
@@ -357,7 +162,6 @@
           </template>
         </a-table>
       </a-card>
->>>>>>> 2b2115e9
     </div>
 
     <!-- 添加用户模态框 -->
