--- conflicted
+++ resolved
@@ -9,89 +9,6 @@
 import Antd from 'ant-design-vue';
 import 'ant-design-vue/dist/reset.css';
 
-<<<<<<< HEAD
-// Ant Design主题配置
-const themeConfig = {
-  token: {
-    // 主色调
-    colorPrimary: '#3b82f6',
-    colorSuccess: '#10b981',
-    colorWarning: '#f59e0b',
-    colorError: '#ef4444',
-    colorInfo: '#06b6d4',
-
-    // 背景色
-    colorBgBase: '#0f172a',
-    colorBgContainer: 'rgba(30, 41, 59, 0.8)',
-    colorBgElevated: 'rgba(51, 65, 85, 0.8)',
-
-    // 文字色
-    colorText: '#e2e8f0',
-    colorTextSecondary: '#94a3b8',
-    colorTextTertiary: '#64748b',
-    colorTextQuaternary: '#475569',
-
-    // 边框色
-    colorBorder: 'rgba(51, 65, 85, 0.3)',
-    colorBorderSecondary: 'rgba(51, 65, 85, 0.2)',
-
-    // 圆角
-    borderRadius: 12,
-    borderRadiusLG: 16,
-    borderRadiusSM: 8,
-
-    // 字体
-    fontSize: 14,
-    fontSizeLG: 16,
-    fontSizeSM: 12,
-    fontWeightStrong: 600,
-
-    // 阴影
-    boxShadow: '0 6px 16px 0 rgba(0, 0, 0, 0.08), 0 3px 6px -4px rgba(0, 0, 0, 0.12), 0 9px 28px 8px rgba(0, 0, 0, 0.05)',
-    boxShadowSecondary: '0 6px 16px 0 rgba(0, 0, 0, 0.08), 0 3px 6px -4px rgba(0, 0, 0, 0.12), 0 9px 28px 8px rgba(0, 0, 0, 0.05)',
-  },
-  algorithm: 'darkAlgorithm',
-  components: {
-    Button: {
-      borderRadius: 12,
-      controlHeight: 40,
-      fontWeight: 500,
-    },
-    Input: {
-      borderRadius: 12,
-      controlHeight: 40,
-      colorBgContainer: 'rgba(15, 23, 42, 0.6)',
-      activeBorderColor: '#3b82f6',
-      hoverBorderColor: 'rgba(59, 130, 246, 0.5)',
-    },
-    Card: {
-      borderRadius: 16,
-      colorBgContainer: 'rgba(30, 41, 59, 0.8)',
-      colorBorderSecondary: 'rgba(51, 65, 85, 0.3)',
-    },
-    Table: {
-      borderRadius: 12,
-      colorBgContainer: 'rgba(30, 41, 59, 0.8)',
-      headerBg: 'rgba(15, 23, 42, 0.8)',
-      headerColor: '#94a3b8',
-      colorBorderSecondary: 'rgba(51, 65, 85, 0.2)',
-    },
-    Menu: {
-      colorBgContainer: 'rgba(30, 41, 59, 0.8)',
-      colorItemText: '#cbd5e1',
-      colorItemTextSelected: '#60a5fa',
-      colorItemBgSelected: 'rgba(59, 130, 246, 0.2)',
-      colorItemTextHover: '#e2e8f0',
-      colorItemBgHover: 'rgba(51, 65, 85, 0.3)',
-    },
-    Dropdown: {
-      borderRadius: 12,
-      colorBgElevated: 'rgba(17, 24, 39, 0.95)',
-      colorBorderSecondary: 'rgba(75, 85, 99, 0.3)',
-    },
-  },
-};
-=======
 // 全局ResizeObserver错误拦截 - 在应用启动前设置
 const suppressResizeObserverErrors = () => {
   // 拦截全局错误
@@ -147,15 +64,9 @@
 // 立即执行错误拦截
 suppressResizeObserverErrors();
 
->>>>>>> 2b2115e9
-
 const app = createApp(App);
 
 app.use(router)
    .use(store)
    .use(Antd)
-<<<<<<< HEAD
-   .provide('antdTheme', themeConfig)
-=======
->>>>>>> 2b2115e9
    .mount("#app");